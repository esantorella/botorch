--- conflicted
+++ resolved
@@ -29,10 +29,6 @@
     def __init__(self, outcome_transform, input_transform):
         """
         Args:
-<<<<<<< HEAD
-            outcome_transform
-            input_transform
-=======
             outcome_transform: An outcome transform that is applied to the
                 training data during instantiation and to the posterior during
                 inference (that is, the `Posterior` obtained by calling
@@ -41,7 +37,6 @@
                 forward pass. Only input transforms are allowed which do not
                 transform the categorical dimensions. This can be achieved
                 by using the `indices` argument when constructing the transform.
->>>>>>> ddf9b002
         """
         super().__init__()
         self.input_transform = input_transform
