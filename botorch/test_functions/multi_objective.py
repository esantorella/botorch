--- conflicted
+++ resolved
@@ -178,18 +178,9 @@
     ) -> None:
         """
         Args:
-<<<<<<< HEAD
-            dim (int)
-            noise_std (Optional[float], optional): Defaults to None.
-            negate (bool, optional): Defaults to False.
-
-        Raises:
-            ValueError
-=======
             dim: Dimension.
             noise_std: Standard deviation of the observation noise. Defaults to None.
             negate: If True, negate the function. Defaults to False.
->>>>>>> ddf9b002
         """
         if dim < self._min_dim:
             raise ValueError(f"dim must be >= {self._min_dim}, but got dim={dim}!")
@@ -347,21 +338,10 @@
     ) -> None:
         """
         Args:
-<<<<<<< HEAD
-            dim (int)
-            num_objectives (int, optional): Defaults to 2.
-            noise_std (Optional[float], optional): Defaults to None.
-            negate (bool, optional): Defaults to False.
-
-        Raises:
-            ValueError
-=======
             dim: Dimension of the function.
             num_objectives: Must be smaller than dim. Defaults to 2.
             noise_std: Standard deviation of the observation noise. Defaults to None.
-                Defaults to None.
             negate: If True, negate the function. Defaults to False.
->>>>>>> ddf9b002
         """
         if dim <= num_objectives:
             raise ValueError(
@@ -950,18 +930,11 @@
     ) -> None:
         """
         Args:
-<<<<<<< HEAD
-            dim
-            num_objectives: Defaults to 2.
-            noise_std: Defaults to None.
-            negate: Defaults to False.
-=======
             dim: Dimension of the function.
             num_objectives: Number of objectives. Must not be larger than dim. Defaults
                 to 2.
             noise_std: Standard deviation of the observation noise. Defaults to None.
             negate: If True, negate the function. Defaults to False.
->>>>>>> ddf9b002
         """
         if num_objectives != 2:
             raise NotImplementedError(
@@ -1264,13 +1237,8 @@
     def __init__(self, noise_std: Optional[float] = None, negate: bool = False) -> None:
         """
         Args:
-<<<<<<< HEAD
-            noise_std: Defaults to None.
-            negate: Defaults to False.
-=======
             noise_std: Standard deviation of the observation noise. Defaults to None.
             negate: If True, negate the function. Defaults to False.
->>>>>>> ddf9b002
         """
         super().__init__(noise_std=noise_std, negate=negate)
         con_bounds = torch.tensor(self._con_bounds, dtype=torch.float).transpose(-1, -2)
@@ -1374,15 +1342,9 @@
     ) -> None:
         """
         Args:
-<<<<<<< HEAD
-            dim
-            noise_std: Defaults to None.
-            negate: Defaults to False.
-=======
             dim: Dimension of the function. Must be at least 2.
             noise_std: Standard deviation of the observation noise. Defaults to None.
             negate: If True, negate the function. Defaults to False
->>>>>>> ddf9b002
         """
         if dim < 2:
             raise ValueError("dim must be greater than or equal to 2.")
