#!/usr/bin/env python3
# Copyright (c) Meta Platforms, Inc. and affiliates.
#
# This source code is licensed under the MIT license found in the
# LICENSE file in the root directory of this source tree.

r"""
Deterministic (degenerate) posteriors. Used in conjunction with deterministic
models.
"""

from __future__ import annotations

from typing import Optional

import torch
from botorch.posteriors.posterior import Posterior
from torch import Tensor


class DeterministicPosterior(Posterior):
    r"""Deterministic posterior."""

    def __init__(self, values: Tensor) -> None:
        """
        Args:
<<<<<<< HEAD
            values
=======
            values: Values to deterministically sample from.
>>>>>>> ddf9b002
        """
        self.values = values

    @property
    def base_sample_shape(self) -> torch.Size:
        r"""The shape of a base sample used for constructing posterior samples.

        This function may be overwritten by subclasses in case `base_sample_shape`
        and `event_shape` do not agree (e.g. if the posterior is a Multivariate
        Gaussian that is not full rank).
        """
        return torch.Size()

    @property
    def device(self) -> torch.device:
        r"""The torch device of the posterior."""
        return self.values.device

    @property
    def dtype(self) -> torch.dtype:
        r"""The torch dtype of the posterior."""
        return self.values.dtype

    @property
    def event_shape(self) -> torch.Size:
        r"""The event shape (i.e. the shape of a single sample)."""
        return self.values.shape

    @property
    def mean(self) -> Tensor:
        r"""The mean of the posterior as a `(b) x n x m`-dim Tensor."""
        return self.values

    @property
    def variance(self) -> Tensor:
        r"""The variance of the posterior as a `(b) x n x m`-dim Tensor.

        As this is a deterministic posterior, this is a tensor of zeros.
        """
        return torch.zeros_like(self.values)

    def rsample(
        self,
        sample_shape: Optional[torch.Size] = None,
        base_samples: Optional[Tensor] = None,
    ) -> Tensor:
        r"""Sample from the posterior (with gradients).

        For the deterministic posterior, this just returns the values expanded
        to the requested shape.

        Args:
            sample_shape: A `torch.Size` object specifying the sample shape. To
                draw `n` samples, set to `torch.Size([n])`. To draw `b` batches
                of `n` samples each, set to `torch.Size([b, n])`.
            base_samples: An (optional) Tensor of `N(0, I)` base samples of
                appropriate dimension, typically obtained from a `Sampler`.
                Ignored in construction of the samples (used only for shape
                validation).

        Returns:
            A `sample_shape x event`-dim Tensor of samples from the posterior.
        """
        if sample_shape is None:
            sample_shape = torch.Size([1])
        if base_samples is not None:
            if base_samples.shape[: len(sample_shape)] != sample_shape:
                raise RuntimeError("sample_shape disagrees with shape of base_samples.")
        return self.values.expand(sample_shape + self.values.shape)<|MERGE_RESOLUTION|>--- conflicted
+++ resolved
@@ -24,11 +24,7 @@
     def __init__(self, values: Tensor) -> None:
         """
         Args:
-<<<<<<< HEAD
-            values
-=======
             values: Values to deterministically sample from.
->>>>>>> ddf9b002
         """
         self.values = values
 
